"""
This is a training script for sequence to sequence learning.
"""
# tests: lint, mypy

import sys
import os
from shutil import copyfile

import numpy as np
import tensorflow as tf

from neuralmonkey.checking import CheckingException, check_dataset_and_coders
from neuralmonkey.logging import Logging, log
from neuralmonkey.config.configuration import Configuration
from neuralmonkey.learning_utils import training_loop, initialize_tf
from neuralmonkey.dataset import Dataset

def create_config(config_file):
    config = Configuration()
    config.add_argument('name', str)
    config.add_argument('random_seed', int, required=False)
    config.add_argument('output', str)
    config.add_argument('epochs', int, cond=lambda x: x >= 0)
    config.add_argument('trainer')
    config.add_argument('encoders', list)
    config.add_argument('decoder')
    config.add_argument('batch_size', int, cond=lambda x: x > 0)
    config.add_argument('train_dataset', Dataset)
    config.add_argument('val_dataset', Dataset)
    config.add_argument('postprocess')
    config.add_argument('evaluation', cond=list)
    config.add_argument('runner')
    config.add_argument('test_datasets', list, required=False, default=[])
    config.add_argument('initial_variables', str, required=False, default=[])
    config.add_argument('validation_period', int, required=False, default=500)
    config.add_argument('logging_period', int, required=False, default=20)
    config.add_argument('threads', int, required=False, default=4)
    config.add_argument('gpu_allow_growth', bool, required=False, default=True)
    config.add_argument('minimize', bool, required=False, default=False)
    config.add_argument('save_n_best', int, required=False, default=1)
    config.add_argument('overwrite_output_dir', bool, required=False,
                        default=False)

    return config.load_file(config_file)

def main():
    if len(sys.argv) != 2:
        print("Usage: train.py <ini_file>")
        exit(1)

    # random seeds have to be set before anything is created in the graph
    np.random.seed(1)
    tf.set_random_seed(1)

    args = create_config(sys.argv[1])

    print("")

    #pylint: disable=no-member,broad-except
    if args.random_seed is not None:
        tf.set_random_seed(args.random_seed)

    if os.path.isdir(args.output) and \
            os.path.exists(os.path.join(args.output, "experiment.ini")):
        if args.overwrite_output_dir:
            # we do not want to delete the directory contents
            log("Directory with experiment.ini '{}' exists, "
                "overwriting enabled, proceeding."
                .format(args.output))
        else:
            log("Directory with experiment.ini '{}' exists, "
                "overwriting disabled."
                .format(args.output), color='red')
            exit(1)

    try:
        check_dataset_and_coders(args.train_dataset,
                                 args.encoders + [args.decoder])
        check_dataset_and_coders(args.val_dataset,
                                 args.encoders + [args.decoder])
        for test in args.test_datasets:
            check_dataset_and_coders(test, args.encoders)
<<<<<<< HEAD
    except Exception as exc:
=======
    except CheckingException as exc:
>>>>>>> 1063ddd5
        log(str(exc), color='red')
        exit(1)

    if not os.path.isdir(args.output):
        try:
            os.mkdir(args.output)
        except Exception as exc:
            log("Failed to create experiment directory: {}. Exception: {}"
                .format(args.output, exc), color='red')
            exit(1)

    log_file = "{}/experiment.log".format(args.output)
    ini_file = "{}/experiment.ini".format(args.output)
    git_commit_file = "{}/git_commit".format(args.output)
    git_diff_file = "{}/git_diff".format(args.output)
    variables_file_prefix = "{}/variables.data".format(args.output)

    cont_index = 0

    while (os.path.exists(log_file)
           or os.path.exists(ini_file)
           or os.path.exists(git_commit_file)
           or os.path.exists(git_diff_file)
           or os.path.exists(variables_file_prefix)
           or os.path.exists("{}.0".format(variables_file_prefix))):
        cont_index += 1

        log_file = "{}/experiment.log.cont-{}".format(args.output, cont_index)
        ini_file = "{}/experiment.ini.cont-{}".format(args.output, cont_index)
        git_commit_file = "{}/git_commit.cont-{}".format(
            args.output, cont_index)
        git_diff_file = "{}/git_diff.cont-{}".format(args.output, cont_index)
        variables_file_prefix = "{}/variables.data.cont-{}".format(
            args.output, cont_index)

    copyfile(sys.argv[1], ini_file)
    Logging.set_log_file(log_file)
    Logging.print_header(args.name)

    # this points inside the neuralmonkey/ dir inside the repo, but
    # it does not matter for git.
    repodir = os.path.dirname(os.path.realpath(__file__))

    os.system("cd {}; git log -1 --format=%H > {}"
              .format(repodir, git_commit_file))

    os.system("cd {}; git --no-pager diff --color=always > {}"
              .format(repodir, git_diff_file))

    link_best_vars = "{}.best".format(variables_file_prefix)

    sess, saver = initialize_tf(args.initial_variables, args.threads, args.gpu_allow_growth)
    training_loop(sess, saver, args.epochs, args.trainer,
                  args.encoders, args.decoder,
                  args.batch_size, args.train_dataset, args.val_dataset,
                  args.output, args.evaluation, args.runner,
                  test_datasets=args.test_datasets,
                  save_n_best_vars=args.save_n_best,
                  link_best_vars=link_best_vars,
                  vars_prefix=variables_file_prefix,
                  logging_period=args.logging_period,
                  validation_period=args.validation_period,
                  postprocess=args.postprocess,
                  minimize_metric=args.minimize)<|MERGE_RESOLUTION|>--- conflicted
+++ resolved
@@ -81,11 +81,7 @@
                                  args.encoders + [args.decoder])
         for test in args.test_datasets:
             check_dataset_and_coders(test, args.encoders)
-<<<<<<< HEAD
-    except Exception as exc:
-=======
     except CheckingException as exc:
->>>>>>> 1063ddd5
         log(str(exc), color='red')
         exit(1)
 
